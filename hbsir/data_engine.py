--- conflicted
+++ resolved
@@ -11,8 +11,8 @@
 
 import pandas as pd
 
-<<<<<<< HEAD
 from . import metadata_reader, utils
+from .data_cleaner import open_and_clean_table
 
 defaults = metadata_reader.defaults
 metadatas = metadata_reader.metadatas
@@ -20,24 +20,14 @@
 _OriginalTable = metadata_reader.OriginalTable
 _StandardTables = metadata_reader.StandardTable
 _Table = metadata_reader.Table
-=======
-from . import metadata, utils
-from .data_cleaner import open_and_clean_table
-
-defaults = metadata.defaults
-metadatas = metadata.metadatas
-_Attribute = metadata.Attribute
-_OriginalTable = metadata.OriginalTable
-_StandardTables = metadata.StandardTable
-_Table = metadata.Table
->>>>>>> 01150c56
+
 
 
 class TableHandler:
     """A class for loading parquet files"""
 
     def __init__(
-        self, table_name: str, year: int, settings: metadata.LoadTable
+        self, table_name: str, year: int, settings: metadata_reader.LoadTable
     ) -> None:
         self.table_name = table_name
         self.year = year
@@ -223,7 +213,7 @@
         self,
         table_name: str,
         years: int | Iterable[int] | str | None,
-        settings: metadata.LoadTable,
+        settings: metadata_reader.LoadTable,
     ):
         self.table_name = table_name
         self.years = utils.parse_years(years)
@@ -562,7 +552,7 @@
         return weights
 
     def _load_from_household_info(self) -> pd.Series:
-        settings = metadata.LoadTable()
+        settings = metadata_reader.LoadTable()
         loader = TableLoader("household_information", self.year, settings)
         hh_info = loader.load()
         weights = hh_info.set_index("ID")["Weight"]
