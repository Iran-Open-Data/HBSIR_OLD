"""
Main file for ordinary use
"""

from typing import Literal, get_args

<<<<<<< HEAD
import sympy
=======
>>>>>>> 33f9df07
import pandas as pd

from . import metadata, utils

defaults = metadata.Defaults()
metadata_obj = metadata.Metadata()

_Attributes = Literal["Urban-Rural", "Province", "Region"]


def _check_attribute(attribute: _Attributes | list[_Attributes]):
    available_attribute = get_args(_Attributes)
    if not isinstance(attribute, list):
        attribute = [attribute]
    for atr in attribute:
        if not atr in available_attribute:
<<<<<<< HEAD
            raise KeyError(
                f"{atr} is not in attributes.\n"
=======
            raise KeyError(f"{atr} is not in attributes.\n"
>>>>>>> 33f9df07
                f"Available attributes: {available_attribute}")


def load_table(
<<<<<<< HEAD
    table_name: str,
    from_year=None,
    to_year=None,
    standard=True,
    add_year: bool | None = None,
=======
    table_name: str, from_year=None, to_year=None, standard=True
>>>>>>> 33f9df07
) -> pd.DataFrame:
    """_summary_

    Parameters
    ----------
    table_name : str
        _description_
    from_year : _type_, optional
        _description_, by default None
    to_year : _type_, optional
        _description_, by default None
    standard : bool, optional
        _description_, by default True

    Returns
    -------
    pd.DataFrame
        _description_
    """
    from_year, to_year = utils.build_year_interval(from_year, to_year)
<<<<<<< HEAD

    if add_year is None:
        add_year = to_year - from_year > 1

    table_list = []
    for year in range(from_year, to_year):
        table = _get_parquet(table_name, year)
        if add_year:
            table["Year"] = year
        table_list.append(table)
    concat_table = pd.concat(table_list)

    if standard:
        concat_table = imply_table_schema(concat_table, table_name, year)

    return concat_table
=======
    table_list = []
    for year in range(from_year, to_year):
        table_list.append(_get_parquet(table_name, year))
    table = pd.concat(table_list)
    return table
>>>>>>> 33f9df07


def _get_parquet(table_name: str, year: int, download: bool = True) -> pd.DataFrame:
    file_name = f"{year}_{table_name}.parquet"
    try:
        table = pd.read_parquet(defaults.processed_data.joinpath(file_name))
    except FileNotFoundError as exc:
        if download:
            _download_parquet(table_name, year)
<<<<<<< HEAD
            table = pd.read_parquet(
                defaults.processed_data.joinpath(file_name))
=======
            table = pd.read_parquet(defaults.processed_data.joinpath(file_name))
>>>>>>> 33f9df07
        else:
            raise exc
    return table


def _download_parquet(table_name: str, year: int) -> None:
    file_name = f"{year}_{table_name}.parquet"
    file_url = f"{defaults.online_dir}/parquet_files/{file_name}"
    local_path = defaults.processed_data.joinpath(file_name)
    utils.download_file(url=file_url, path=local_path, show_progress_bar=True)


<<<<<<< HEAD
def imply_table_schema(table, table_name, year):
    """_summary_

    Parameters
    ----------
    table : _type_
        _description_
    table_name : _type_
        _description_
    year : _type_
        _description_

    Returns
    -------
    pd.DataFrame
        _description_
    """
    table_schema = metadata_obj.schema[table_name]
    instructions = table_schema["columns"]
    column_order = table_schema["order"]

    for name, instruction in instructions.items():
        instruction = metadata.get_metadata_version(instruction, year)
        table = _apply_column_instruction(table, name, instruction)

    table = _order_columns_by_schema(table, column_order)
    return table


def _apply_column_instruction(table, name, instruction):
    if instruction is None:
        pass
    elif instruction["type"] == "categorical":
        table = _apply_categorical_instruction(table, name, instruction)
    elif instruction["type"] == "numerical":
        table = _apply_numerical_instruction(table, name, instruction)

    return table


def _apply_categorical_instruction(table, column_name, instruction):
    categories = instruction["categories"]

    if column_name not in table.columns:
        table[column_name] = None

    # TODO chack column type and behave accordingly not just changing the type
    table[column_name] = table[column_name].astype(str)

    for category, condition in categories.items():
        if isinstance(condition, str):
            filt = table[column_name] == condition
        elif isinstance(condition, list):
            filt = table[column_name].isin(condition)
        elif isinstance(condition, dict):
            filt = pd.Series(False, index=table.index)
            for other_column, value in condition.items():
                filt = filt | (table[other_column] == value)
        table.loc[filt, column_name] = category

    return table


def _apply_numerical_instruction(table, column_name, instruction):
    expr = instruction["expression"]
    pandas_expr = _parse_expression(expr)
    table[column_name] = pd.eval(pandas_expr)
    return table


def _parse_expression(expression, table_name="table"):
    expr = sympy.simplify(expression)
    terms = []

    if len(expr.args) == 0:
        _, var = expr.as_coeff_Mul()
        return f"{table_name}['{var}']"

    if (len(expr.args) == 2) and (len(expr.args[1].args) == 0):
        coeff, var = expr.as_coeff_Mul()
        return f"{table_name}['{var}'] * {coeff}"

    for term in expr.args:
        coeff, var = term.as_coeff_Mul()
        terms.append(f"{table_name}['{var}'].fillna(0) * {coeff}")
    return " + ".join(terms)


def _order_columns_by_schema(table, column_order):
    new_columns = [
        column for column in column_order if column in table.columns]
    return table[new_columns]


def add_attribute(
    table: pd.DataFrame,
    year: int,
    attribute: _Attributes | list[_Attributes],
    id_column_name="ID",
    attribute_text="names",
=======
def add_attribute(
    table: pd.DataFrame, year: int, attribute: _Attributes | list[_Attributes],
    id_column_name="ID", attribute_text = "names"
>>>>>>> 33f9df07
) -> pd.DataFrame:
    """_summary_

    Parameters
    ----------
    table : pd.DataFrame
        _description_
    year : int
        _description_
    attribute : _Attributes | list[_Attributes]
        _description_
    id_column_name : str, optional
        _description_, by default "ID"

    Returns
    -------
    pd.DataFrame
        _description_
    """
    _check_attribute(attribute)
    if not isinstance(attribute, list):
        attribute_list = [attribute]
    else:
        attribute_list = attribute
    table = table.copy()

    for atr in attribute_list:
        attribute_column = get_household_attribute(
<<<<<<< HEAD
            _input=table,
            year=year,
            attribute=atr,
            id_column_name=id_column_name,
            attribute_text=attribute_text,
        )
=======
            _input=table, year=year, attribute=atr,
            id_column_name=id_column_name, attribute_text=attribute_text
            )
>>>>>>> 33f9df07
        table[atr] = attribute_column
    return table


def get_household_attribute(
<<<<<<< HEAD
    _input: pd.DataFrame | pd.Series,
    year: int,
    attribute: _Attributes,
    id_column_name="ID",
    attribute_text="names",
) -> pd.Series:
=======
        _input: pd.DataFrame | pd.Series, year: int, attribute: _Attributes,
        id_column_name="ID", attribute_text = "names"
        ) -> pd.Series:
>>>>>>> 33f9df07
    """_summary_

    Parameters
    ----------
    data : pd.DataFrame | pd.Series
        _description_
    year : int
        _description_
    attribute : _Attributes
        _description_

    Returns
    -------
    pd.Series
        _description_
    """
    _check_attribute(attribute)
    if isinstance(_input, pd.DataFrame):
        _input = _input[id_column_name].copy()
    if not isinstance(_input, pd.Series):
        raise ValueError
    return _get_attribute_by_id(_input, year, attribute, attribute_text)


def _get_attribute_by_id(
<<<<<<< HEAD
    household_id_column: pd.Series,
    year: int,
    attribute: _Attributes,
    attribute_text="names",
) -> pd.Series:
=======
        household_id_column: pd.Series, year: int, attribute: _Attributes,
        attribute_text = "names"
        ) -> pd.Series:
>>>>>>> 33f9df07
    attr_dict = metadata_obj.household[attribute]
    text = metadata.get_metadata_version(attr_dict[attribute_text], year)
    attr_codes = _get_attribute_code(household_id_column, year, attribute)
    return attr_codes.map(text)

<<<<<<< HEAD

def _get_attribute_code(
    household_id_column: pd.Series,
    year: int,
    attribute: _Attributes,
) -> pd.Series:
    id_length = metadata.get_metadata_version(
        metadata_obj.household["ID_Length"], year)
    attr_dict = metadata_obj.household[attribute]
    position = metadata.get_metadata_version(attr_dict["position"], year)
    start, end = position["start"], position["end"]
    attr_codes = household_id_column % pow(10, (id_length - start))
    attr_codes = attr_codes // pow(10, (id_length - end))
    return attr_codes


def add_classification(
    table: pd.DataFrame,
    classification: str,
    level: int,
    year: int,
    code_column_name: str = "Code",
    new_column_name: str | None = None
):
    """_summary_

    Parameters
    ----------
    table : pd.DataFrame
        _description_
    year : int
        _description_
    level : int
        _description_
    code_column_name : str, optional
        _description_, by default "Code"
    """
    table = table.copy()
    code_classification = get_code_classification(
        table, classification=classification, level=level,
        year=year, code_column_name=code_column_name)
    if new_column_name is None:
        new_column_name = f"{classification} - {level}"
    table[new_column_name] = code_classification
    return table


def get_code_classification(
    _input: pd.DataFrame | pd.Series,
    classification: str,
    level: int,
    year: int,
    code_column_name="Code",
) -> pd.Series:
    """_summary_

    Parameters
    ----------
    _input : pd.DataFrame | pd.Series
        _description_
    year : int
        _description_
    level : int
        _description_
    code_column_name : str, optional
        _description_, by default "Code"
    attribute_text : str, optional
        _description_, by default "names"

    Returns
    -------
    pd.Series
        _description_
    """
    if isinstance(_input, pd.DataFrame):
        _input = _input[code_column_name].copy()
    if not isinstance(_input, pd.Series):
        raise ValueError
    return _get_classification_by_code(_input, classification, level, year)


def _get_classification_by_code(
    commodity_code_column: pd.Series,
    classification: str,
    level: int,
    year: int,
) -> pd.Series:
    translator = _build_classification_translator(classification, level, year)
    return commodity_code_column.map(translator)


def _build_classification_translator(classification: str, level: int, year: int):
    commodity_codes = metadata_obj.commodities[classification]

    commodity_codes = metadata.get_metadata_version(commodity_codes, year)
    selected_items = {name: info for name, info
                      in commodity_codes.items() if info['level'] == level}

    translator = {}
    for name, info in selected_items.items():
        start, end = info['code']
        for code in range(start, end):
            translator[code] = name
    return translator
=======

def _get_attribute_code(
        household_id_column: pd.Series, year: int, attribute: _Attributes,
        ) -> pd.Series:
    id_length = metadata.get_metadata_version(metadata_obj.household["ID_Length"], year)
    attr_dict = metadata_obj.household[attribute]
    position = metadata.get_metadata_version(attr_dict["position"], year)
    start, end = position["start"], position["end"]
    attr_codes = household_id_column % pow(10, (id_length - start))
    attr_codes = attr_codes // pow(10, (id_length - end))
    return attr_codes
>>>>>>> 33f9df07
<|MERGE_RESOLUTION|>--- conflicted
+++ resolved
@@ -4,10 +4,7 @@
 
 from typing import Literal, get_args
 
-<<<<<<< HEAD
 import sympy
-=======
->>>>>>> 33f9df07
 import pandas as pd
 
 from . import metadata, utils
@@ -24,25 +21,17 @@
         attribute = [attribute]
     for atr in attribute:
         if not atr in available_attribute:
-<<<<<<< HEAD
             raise KeyError(
                 f"{atr} is not in attributes.\n"
-=======
-            raise KeyError(f"{atr} is not in attributes.\n"
->>>>>>> 33f9df07
                 f"Available attributes: {available_attribute}")
 
 
 def load_table(
-<<<<<<< HEAD
     table_name: str,
     from_year=None,
     to_year=None,
     standard=True,
     add_year: bool | None = None,
-=======
-    table_name: str, from_year=None, to_year=None, standard=True
->>>>>>> 33f9df07
 ) -> pd.DataFrame:
     """_summary_
 
@@ -63,8 +52,6 @@
         _description_
     """
     from_year, to_year = utils.build_year_interval(from_year, to_year)
-<<<<<<< HEAD
-
     if add_year is None:
         add_year = to_year - from_year > 1
 
@@ -80,13 +67,6 @@
         concat_table = imply_table_schema(concat_table, table_name, year)
 
     return concat_table
-=======
-    table_list = []
-    for year in range(from_year, to_year):
-        table_list.append(_get_parquet(table_name, year))
-    table = pd.concat(table_list)
-    return table
->>>>>>> 33f9df07
 
 
 def _get_parquet(table_name: str, year: int, download: bool = True) -> pd.DataFrame:
@@ -96,12 +76,8 @@
     except FileNotFoundError as exc:
         if download:
             _download_parquet(table_name, year)
-<<<<<<< HEAD
             table = pd.read_parquet(
                 defaults.processed_data.joinpath(file_name))
-=======
-            table = pd.read_parquet(defaults.processed_data.joinpath(file_name))
->>>>>>> 33f9df07
         else:
             raise exc
     return table
@@ -114,7 +90,6 @@
     utils.download_file(url=file_url, path=local_path, show_progress_bar=True)
 
 
-<<<<<<< HEAD
 def imply_table_schema(table, table_name, year):
     """_summary_
 
@@ -215,11 +190,6 @@
     attribute: _Attributes | list[_Attributes],
     id_column_name="ID",
     attribute_text="names",
-=======
-def add_attribute(
-    table: pd.DataFrame, year: int, attribute: _Attributes | list[_Attributes],
-    id_column_name="ID", attribute_text = "names"
->>>>>>> 33f9df07
 ) -> pd.DataFrame:
     """_summary_
 
@@ -248,35 +218,23 @@
 
     for atr in attribute_list:
         attribute_column = get_household_attribute(
-<<<<<<< HEAD
             _input=table,
             year=year,
             attribute=atr,
             id_column_name=id_column_name,
             attribute_text=attribute_text,
         )
-=======
-            _input=table, year=year, attribute=atr,
-            id_column_name=id_column_name, attribute_text=attribute_text
-            )
->>>>>>> 33f9df07
         table[atr] = attribute_column
     return table
 
 
 def get_household_attribute(
-<<<<<<< HEAD
     _input: pd.DataFrame | pd.Series,
     year: int,
     attribute: _Attributes,
     id_column_name="ID",
     attribute_text="names",
 ) -> pd.Series:
-=======
-        _input: pd.DataFrame | pd.Series, year: int, attribute: _Attributes,
-        id_column_name="ID", attribute_text = "names"
-        ) -> pd.Series:
->>>>>>> 33f9df07
     """_summary_
 
     Parameters
@@ -302,23 +260,16 @@
 
 
 def _get_attribute_by_id(
-<<<<<<< HEAD
     household_id_column: pd.Series,
     year: int,
     attribute: _Attributes,
     attribute_text="names",
 ) -> pd.Series:
-=======
-        household_id_column: pd.Series, year: int, attribute: _Attributes,
-        attribute_text = "names"
-        ) -> pd.Series:
->>>>>>> 33f9df07
     attr_dict = metadata_obj.household[attribute]
     text = metadata.get_metadata_version(attr_dict[attribute_text], year)
     attr_codes = _get_attribute_code(household_id_column, year, attribute)
     return attr_codes.map(text)
 
-<<<<<<< HEAD
 
 def _get_attribute_code(
     household_id_column: pd.Series,
@@ -422,17 +373,4 @@
         start, end = info['code']
         for code in range(start, end):
             translator[code] = name
-    return translator
-=======
-
-def _get_attribute_code(
-        household_id_column: pd.Series, year: int, attribute: _Attributes,
-        ) -> pd.Series:
-    id_length = metadata.get_metadata_version(metadata_obj.household["ID_Length"], year)
-    attr_dict = metadata_obj.household[attribute]
-    position = metadata.get_metadata_version(attr_dict["position"], year)
-    start, end = position["start"], position["end"]
-    attr_codes = household_id_column % pow(10, (id_length - start))
-    attr_codes = attr_codes // pow(10, (id_length - end))
-    return attr_codes
->>>>>>> 33f9df07
+    return translator