--- conflicted
+++ resolved
@@ -57,13 +57,9 @@
     urban_rural = "U" if is_urban else "R"
     year_string = year % 100 if year < 1400 else year
     table_metadata = _get_table_metadata(table_name, year, is_urban)
-<<<<<<< HEAD
-    file_code = metadata_reader.get_metadata_version(table_metadata["file_code"], year)
-=======
     file_code = utils.MetadataVersionResolver(
         table_metadata["file_code"], year
     ).get_version()
->>>>>>> 01150c56
     file_name = f"{urban_rural}{year_string}{file_code}.csv"
     file_path = defaults.extracted_data.joinpath(str(year), file_name)
     return file_path
@@ -75,12 +71,8 @@
     table_name: str, year: int, is_urban: bool | None = None
 ) -> dict:
     table_metadata = metadatas.tables[table_name]
-<<<<<<< HEAD
-    table_metadata = metadata_reader.get_metadata_version(table_metadata, year)
-=======
     table_metadata = utils.MetadataVersionResolver(table_metadata, year).get_version()
     assert isinstance(table_metadata, dict)
->>>>>>> 01150c56
 
     if is_urban is True:
         if "urban" in table_metadata:
