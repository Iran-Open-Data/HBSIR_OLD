"""init file"""

from typing import Iterable, Literal

import pandas as pd

from . import data_engine, metadata, data_cleaner, utils


# pylint: disable=unused-argument
def load_table(
    table_name: str,
    years: int | Iterable[int] | str | None,
    data_type: Literal["processed", "cleaned", "original"] | None = None,
    on_missing: Literal["error", "download", "create"] | None = None,
    save_downloaded: bool | None = None,
    save_created: bool | None = None,
) -> pd.DataFrame:
<<<<<<< HEAD
    metadata.metadatas.reload_schema()
    optional_vars = {key: value for key, value in locals().items() if value is not None}
    settings = metadata.LoadTable(**optional_vars)
    if settings.data_type == "original":
        years = utils.parse_years(years)
        table_parts = []
        for year in years:
            table_parts.append(data_cleaner.read_table_csv(table_name, year))
        table = pd.concat(table_parts)
    elif settings.data_type == "cleaned":
        years = utils.parse_years(years)
        table_parts = []
        for year in years:
            table_parts.append(
                data_engine.TableHandler(table_name, year, settings).read()
            )
        table = pd.concat(table_parts)
    else:
        loader = data_engine.TableLoader(
            table_name=table_name,
            years=years,
            settings=settings,
        )
        table = loader.load()
    return table


# pylint: disable=unused-argument
def create_table_with_schema(
    schema: dict,
    data_type: Literal["processed", "cleaned", "original"] | None = None,
    on_missing: Literal["error", "download", "create"] | None = None,
    save_downloaded: bool | None = None,
    save_created: bool | None = None,
) -> pd.DataFrame:
    metadata.metadatas.reload_schema()
    optional_vars = {key: value for key, value in locals().items() if value is not None}
    settings = metadata.LoadTable(**optional_vars)
    if "table_list" in schema:
        years = schema["years"]
        metadata.metadatas.schema["_Input_Table"] = schema
    else:
        raise NameError
    return data_engine.TableLoader("_Input_Table", years, settings).load()
=======
    """Load DataFrame for given table name and year range.

    Loads data for specified table, handles different data types,
    and provides options for configuring behavior when data is missing.

    Args:
        table_name: Name of table to load.
        years: Year or years to load data for.
        data_type: What data type to load - 'original', 'cleaned' or 'processed'.
        on_missing: Action if data is missing - 'error', 'download', or 'create'.
        save_downloaded: Whether to save downloaded data.
        save_created: Whether to save newly created data.

    Returns:
        pd.DataFrame: Loaded data for the specified table and year range.

    Raises:
        FileNotFoundError: If data is missing and on_missing='error'.

    Examples:
        >>> load_table('food', 1400)
        >>> load_table('Expenditures', [1399, 1400])

    """
    loader = data_engine.TableLoader(
        table_names=table_names,
        years=years,
        apply_schema=apply_schema,
    )
    return loader.load()


def create_table_with_schema(schema) -> pd.DataFrame:
    """Create and load DataFrame based on input schema.

    Generates a DataFrame by loading or creating data that conforms to
    the provided schema. Provides options to configure behavior.

    Args:
        schema: Dictionary defining schema for output DataFrame.
        data_type: What data type to load or create - 'original',
            'cleaned' or 'processed'.
        on_missing: Action if data is missing - 'error', 'download', or 'create'.
        save_downloaded: Whether to save downloaded data.
        save_created: Whether to save newly created data.

    Returns:
        pd.DataFrame: Loaded or created DataFrame matching schema.

    Examples:
        >>> schema = {'table_list': ['food', 'tobacco'], years='1398-1400'}
        >>> df = create_table_with_schema(schema)

    """
    return data_engine.TableLoader(schema=schema).load()
>>>>>>> 123ce59d


def add_classification(
    table: pd.DataFrame, classification_name: str = "original", **kwargs
) -> pd.DataFrame:
    """Add commodity classification codes to DataFrame.

    Takes a DataFrame with a 'Code' column and classifies the codes
    based on the specified classification system.

    Args:
        table: DataFrame containing 'Code' column to classify.
        classification_name: Name of classification to apply.
        **kwargs: Additional arguments passed to internal classifier.

    Returns:
        pd.DataFrame: Input DataFrame with added classification columns.

    """
    table = data_engine.add_classification(
        table=table, classification_name=classification_name, **kwargs
    )
    return table


def add_attribute(
    table: pd.DataFrame, attribute_name: data_engine._Attribute, **kwargs
) -> pd.DataFrame:
    """Add household attributes to DataFrame based on ID.

    Takes a DataFrame containing a 'ID' column, and adds columns for the
    specified household attribute such as urban/rural, province, or region.

    The attribute is joined based on matching the 'ID' column.

    Supported attribute names are:

    - 'Urban_Rural': Urban or rural classification
    - 'Province': Province name
    - 'Region': Region name

    Args:
        table: DataFrame containing 'ID' column.
        attribute_name: Name of attribute to add.
        **kwargs: Additional arguments passed to internal adder.

    Returns:
        pd.DataFrame: Input DataFrame with added attribute columns.

    """
    table = data_engine.add_attribute(
        table=table, attribute_name=attribute_name, **kwargs
    )
    return table


def add_weight(table: pd.DataFrame) -> pd.DataFrame:
    """Add sampling weights to DataFrame based on household ID and year.

    Takes a DataFrame containing 'ID' and 'Year' columns, joins the
    appropriate sampling weight for each household based on year, and
    adds a 'Weight' column.

    Weights for years prior to 1395 are loaded from external parquet data,
    while weights for 1395 onward come from the household_information table.

    Args:
        table: DataFrame containing 'ID' and 'Year' columns.

    Returns:
        pd.DataFrame: Input DataFrame with added 'Weight' column.

    """
    table = data_engine.add_weights(table)
    return table


__version__ = "0.1.0"<|MERGE_RESOLUTION|>--- conflicted
+++ resolved
@@ -16,7 +16,30 @@
     save_downloaded: bool | None = None,
     save_created: bool | None = None,
 ) -> pd.DataFrame:
-<<<<<<< HEAD
+    """Load DataFrame for given table name and year range.
+
+    Loads data for specified table, handles different data types,
+    and provides options for configuring behavior when data is missing.
+
+    Args:
+        table_name: Name of table to load.
+        years: Year or years to load data for.
+        data_type: What data type to load - 'original', 'cleaned' or 'processed'.
+        on_missing: Action if data is missing - 'error', 'download', or 'create'.
+        save_downloaded: Whether to save downloaded data.
+        save_created: Whether to save newly created data.
+
+    Returns:
+        pd.DataFrame: Loaded data for the specified table and year range.
+
+    Raises:
+        FileNotFoundError: If data is missing and on_missing='error'.
+
+    Examples:
+        >>> load_table('food', 1400)
+        >>> load_table('Expenditures', [1399, 1400])
+
+    """
     metadata.metadatas.reload_schema()
     optional_vars = {key: value for key, value in locals().items() if value is not None}
     settings = metadata.LoadTable(**optional_vars)
@@ -52,49 +75,6 @@
     save_downloaded: bool | None = None,
     save_created: bool | None = None,
 ) -> pd.DataFrame:
-    metadata.metadatas.reload_schema()
-    optional_vars = {key: value for key, value in locals().items() if value is not None}
-    settings = metadata.LoadTable(**optional_vars)
-    if "table_list" in schema:
-        years = schema["years"]
-        metadata.metadatas.schema["_Input_Table"] = schema
-    else:
-        raise NameError
-    return data_engine.TableLoader("_Input_Table", years, settings).load()
-=======
-    """Load DataFrame for given table name and year range.
-
-    Loads data for specified table, handles different data types,
-    and provides options for configuring behavior when data is missing.
-
-    Args:
-        table_name: Name of table to load.
-        years: Year or years to load data for.
-        data_type: What data type to load - 'original', 'cleaned' or 'processed'.
-        on_missing: Action if data is missing - 'error', 'download', or 'create'.
-        save_downloaded: Whether to save downloaded data.
-        save_created: Whether to save newly created data.
-
-    Returns:
-        pd.DataFrame: Loaded data for the specified table and year range.
-
-    Raises:
-        FileNotFoundError: If data is missing and on_missing='error'.
-
-    Examples:
-        >>> load_table('food', 1400)
-        >>> load_table('Expenditures', [1399, 1400])
-
-    """
-    loader = data_engine.TableLoader(
-        table_names=table_names,
-        years=years,
-        apply_schema=apply_schema,
-    )
-    return loader.load()
-
-
-def create_table_with_schema(schema) -> pd.DataFrame:
     """Create and load DataFrame based on input schema.
 
     Generates a DataFrame by loading or creating data that conforms to
@@ -116,8 +96,15 @@
         >>> df = create_table_with_schema(schema)
 
     """
-    return data_engine.TableLoader(schema=schema).load()
->>>>>>> 123ce59d
+    metadata.metadatas.reload_schema()
+    optional_vars = {key: value for key, value in locals().items() if value is not None}
+    settings = metadata.LoadTable(**optional_vars)
+    if "table_list" in schema:
+        years = schema["years"]
+        metadata.metadatas.schema["_Input_Table"] = schema
+    else:
+        raise NameError
+    return data_engine.TableLoader("_Input_Table", years, settings).load()
 
 
 def add_classification(
